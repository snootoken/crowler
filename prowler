--- conflicted
+++ resolved
@@ -48,11 +48,8 @@
 SCRIPT_START_TIME=$( date -u +"%Y-%m-%dT%H:%M:%S%z" )
 TITLE_ID=""
 TITLE_TEXT="CALLER ERROR - UNSET TITLE"
-<<<<<<< HEAD
 WHITELIST_FILE=""
-=======
 TOTAL_CHECKS=()
->>>>>>> 996f785a
 
 # Command usage menu
 usage(){
@@ -89,9 +86,6 @@
                             (i.e.: 123456789012)
       -R                  role name to assume in the account, requires -A and -T
                             (i.e.: ProwlerRole)
-<<<<<<< HEAD
-      -T                  session durantion given to that role credentials in seconds, default 1h (3600) recommended 12h, requires -R and -T
-                            (i.e.: 43200) 
       -w                  whitelist file. (Lines starting with # are ignored as comments) Format:
                             # ignore these due to some reason
                             # check1 checks s3 buckets
@@ -99,21 +93,15 @@
                             <checkid1>:<resource to ignore 2>
                             # checkid2
                             <checkid2>:<resource to ignore 1>
-=======
       -T                  session duration given to that role credentials in seconds, default 1h (3600) recommended 12h, requires -R and -T
                             (i.e.: 43200)
       -I                  External ID to be used when assuming roles (not mandatory), requires -A and -R.
->>>>>>> 996f785a
       -h                  this help
   "
   exit
 }
 
-<<<<<<< HEAD
-while getopts ":hlLkqp:r:c:g:f:m:M:E:enbVsx:A:R:T:w:" OPTION; do
-=======
-while getopts ":hlLkqp:r:c:g:f:m:M:E:enbVsSxI:A:R:T:" OPTION; do
->>>>>>> 996f785a
+while getopts ":hlLkqp:r:c:g:f:m:M:E:enbVsSxI:A:R:T:w:" OPTION; do
    case $OPTION in
      h )
         usage
@@ -352,22 +340,17 @@
           saveReport
         fi
       fi
-<<<<<<< HEAD
       show_check_title "$1"
+      # set the custom ignores list for this check
       ignores=$(awk '/${1}/{print}' <(echo "${WHITELIST}"))
-      # set the custom ignores list for this check
-      IGNORES="${ignores}" CHECK_NAME="$1" $1
-=======
-      show_check_title $1
       if is_junit_output_enabled; then
         prepare_junit_check_output "$1"
       fi
       # Execute the check
-      $1
+      IGNORES="${ignores}" CHECK_NAME="$1" $1
       if is_junit_output_enabled; then
         finalise_junit_check_output "$1"
       fi
->>>>>>> 996f785a
     else
       textFail "ERROR! Use a valid check name (i.e. check41 or extra71)";
       exit $EXITCODE
