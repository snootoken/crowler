--- conflicted
+++ resolved
@@ -367,12 +367,8 @@
 - 7.21 (`extra721`) Check if Redshift cluster has audit logging enabled (Not Scored) (Not part of CIS benchmark)
 - 7.22 (`extra722`) Check if API Gateway has logging enabled (Not Scored) (Not part of CIS benchmark)
 - 7.23 (`extra723`) Check if RDS Snapshots are public (Not Scored) (Not part of CIS benchmark)
-<<<<<<< HEAD
 - 7.24 (`extra724`) Check if ACM certificates have Certificate Transparency logging enabled (Not Scored) (Not part of CIS benchmark)
 - 7.25 (`extra725`) Check if S3 buckets have Object-level logging enabled in CloudTrail (Not Scored) (Not part of CIS benchmark)
-
-=======
->>>>>>> 7767a4ba
 
 To check all extras in one command:
 ```
